// Copyright (c) 2013-2017 The btcsuite developers
// Copyright (c) 2015-2016 The btcsuite developers
// Use of this source code is governed by an ISC
// license that can be found in the LICENSE file.

package wallet

import (
	"fmt"
	"sort"

<<<<<<< HEAD
	"github.com/roasbeef/btcd/btcec"
	"github.com/roasbeef/btcd/txscript"
	"github.com/roasbeef/btcd/wire"
	"github.com/roasbeef/btcutil"
	"github.com/roasbeef/btcwallet/waddrmgr"
	"github.com/roasbeef/btcwallet/wallet/txauthor"
	"github.com/roasbeef/btcwallet/wtxmgr"
=======
	"github.com/btcsuite/btcd/btcec"
	"github.com/btcsuite/btcd/txscript"
	"github.com/btcsuite/btcd/wire"
	"github.com/btcsuite/btcutil"
	"github.com/btcsuite/btcwallet/waddrmgr"
	"github.com/btcsuite/btcwallet/wallet/txauthor"
	"github.com/btcsuite/btcwallet/walletdb"
	"github.com/btcsuite/btcwallet/wtxmgr"
>>>>>>> 55c8582c
)

// byAmount defines the methods needed to satisify sort.Interface to
// sort credits by their output amount.
type byAmount []wtxmgr.Credit

func (s byAmount) Len() int           { return len(s) }
func (s byAmount) Less(i, j int) bool { return s[i].Amount < s[j].Amount }
func (s byAmount) Swap(i, j int)      { s[i], s[j] = s[j], s[i] }

func makeInputSource(eligible []wtxmgr.Credit) txauthor.InputSource {
	// Pick largest outputs first.  This is only done for compatibility with
	// previous tx creation code, not because it's a good idea.
	sort.Sort(sort.Reverse(byAmount(eligible)))

	// Current inputs and their total value.  These are closed over by the
	// returned input source and reused across multiple calls.
	currentTotal := btcutil.Amount(0)
	currentInputs := make([]*wire.TxIn, 0, len(eligible))
	currentScripts := make([][]byte, 0, len(eligible))
	currentInputValues := make([]btcutil.Amount, 0, len(eligible))

	return func(target btcutil.Amount) (btcutil.Amount, []*wire.TxIn,
		[]btcutil.Amount, [][]byte, error) {

		for currentTotal < target && len(eligible) != 0 {
			nextCredit := &eligible[0]
			eligible = eligible[1:]
			nextInput := wire.NewTxIn(&nextCredit.OutPoint, nil, nil)
			currentTotal += nextCredit.Amount
			currentInputs = append(currentInputs, nextInput)
			currentScripts = append(currentScripts, nextCredit.PkScript)
			currentInputValues = append(currentInputValues, nextCredit.Amount)
		}
		return currentTotal, currentInputs, currentInputValues, currentScripts, nil
	}
}

// secretSource is an implementation of txauthor.SecretSource for the wallet's
// address manager.
type secretSource struct {
	*waddrmgr.Manager
	addrmgrNs walletdb.ReadBucket
}

func (s secretSource) GetKey(addr btcutil.Address) (*btcec.PrivateKey, bool, error) {
	ma, err := s.Address(s.addrmgrNs, addr)
	if err != nil {
		return nil, false, err
	}

	mpka, ok := ma.(waddrmgr.ManagedPubKeyAddress)
	if !ok {
		e := fmt.Errorf("managed address type for %v is `%T` but "+
			"want waddrmgr.ManagedPubKeyAddress", addr, ma)
		return nil, false, e
	}
	privKey, err := mpka.PrivKey()
	if err != nil {
		return nil, false, err
	}
	return privKey, ma.Compressed(), nil
}

func (s secretSource) GetScript(addr btcutil.Address) ([]byte, error) {
	ma, err := s.Address(s.addrmgrNs, addr)
	if err != nil {
		return nil, err
	}

	msa, ok := ma.(waddrmgr.ManagedScriptAddress)
	if !ok {
		e := fmt.Errorf("managed address type for %v is `%T` but "+
			"want waddrmgr.ManagedScriptAddress", addr, ma)
		return nil, e
	}
	return msa.Script()
}

// txToOutputs creates a signed transaction which includes each output from
// outputs.  Previous outputs to reedeem are chosen from the passed account's
// UTXO set and minconf policy. An additional output may be added to return
// change to the wallet.  An appropriate fee is included based on the wallet's
// current relay fee.  The wallet must be unlocked to create the transaction.
func (w *Wallet) txToOutputs(outputs []*wire.TxOut, account uint32, minconf int32) (tx *txauthor.AuthoredTx, err error) {
	chainClient, err := w.requireChainClient()
	if err != nil {
		return nil, err
	}

	err = walletdb.View(w.db, func(dbtx walletdb.ReadTx) error {
		addrmgrNs := dbtx.ReadBucket(waddrmgrNamespaceKey)

		// Get current block's height and hash.
		bs, err := chainClient.BlockStamp()
		if err != nil {
			return err
		}

<<<<<<< HEAD
	inputSource := makeInputSource(eligible)
	changeSource := func() ([]byte, error) {
		// Derive the change output script.  As a hack to allow spending from
		// the imported account, change addresses are created from account 0.
		var changeAddr btcutil.Address
		if account == waddrmgr.ImportedAddrAccount {
			changeAddr, err = w.NewChangeAddress(0,
				waddrmgr.WitnessPubKey)
		} else {
			changeAddr, err = w.NewChangeAddress(account,
				waddrmgr.WitnessPubKey)
=======
		eligible, err := w.findEligibleOutputs(dbtx, account, minconf, bs)
		if err != nil {
			return err
>>>>>>> 55c8582c
		}

		inputSource := makeInputSource(eligible)
		changeSource := func() ([]byte, error) {
			// Derive the change output script.  As a hack to allow spending from
			// the imported account, change addresses are created from account 0.
			var changeAddr btcutil.Address
			var err error
			if account == waddrmgr.ImportedAddrAccount {
				changeAddr, err = w.NewChangeAddress(0)
			} else {
				changeAddr, err = w.NewChangeAddress(account)
			}
			if err != nil {
				return nil, err
			}
			return txscript.PayToAddrScript(changeAddr)
		}
		tx, err = txauthor.NewUnsignedTransaction(outputs, w.RelayFee(),
			inputSource, changeSource)
		if err != nil {
			return err
		}

		// Randomize change position, if change exists, before signing.  This
		// doesn't affect the serialize size, so the change amount will still be
		// valid.
		if tx.ChangeIndex >= 0 {
			tx.RandomizeChangePosition()
		}

		return tx.AddAllInputScripts(secretSource{w.Manager, addrmgrNs})
	})
	if err != nil {
		return nil, err
	}

	err = validateMsgTx(tx.Tx, tx.PrevScripts, tx.PrevInputValues)
	if err != nil {
		return nil, err
	}

	if tx.ChangeIndex >= 0 && account == waddrmgr.ImportedAddrAccount {
		changeAmount := btcutil.Amount(tx.Tx.TxOut[tx.ChangeIndex].Value)
		log.Warnf("Spend from imported account produced change: moving"+
			" %v from imported account into default account.", changeAmount)
	}

	return tx, nil
}

func (w *Wallet) findEligibleOutputs(dbtx walletdb.ReadTx, account uint32, minconf int32, bs *waddrmgr.BlockStamp) ([]wtxmgr.Credit, error) {
	addrmgrNs := dbtx.ReadBucket(waddrmgrNamespaceKey)
	txmgrNs := dbtx.ReadBucket(wtxmgrNamespaceKey)

	unspent, err := w.TxStore.UnspentOutputs(txmgrNs)
	if err != nil {
		return nil, err
	}

	// TODO: Eventually all of these filters (except perhaps output locking)
	// should be handled by the call to UnspentOutputs (or similar).
	// Because one of these filters requires matching the output script to
	// the desired account, this change depends on making wtxmgr a waddrmgr
	// dependancy and requesting unspent outputs for a single account.
	eligible := make([]wtxmgr.Credit, 0, len(unspent))
	for i := range unspent {
		output := &unspent[i]

		// Only include this output if it meets the required number of
		// confirmations.  Coinbase transactions must have have reached
		// maturity before their outputs may be spent.
		if !confirmed(minconf, output.Height, bs.Height) {
			continue
		}
		if output.FromCoinBase {
			target := int32(w.chainParams.CoinbaseMaturity)
			if !confirmed(target, output.Height, bs.Height) {
				continue
			}
		}

		// Locked unspent outputs are skipped.
		if w.LockedOutpoint(output.OutPoint) {
			continue
		}

		// Only include the output if it is associated with the passed
		// account.
		//
		// TODO: Handle multisig outputs by determining if enough of the
		// addresses are controlled.
		_, addrs, _, err := txscript.ExtractPkScriptAddrs(
			output.PkScript, w.chainParams)
		if err != nil || len(addrs) != 1 {
			continue
		}
		addrAcct, err := w.Manager.AddrAccount(addrmgrNs, addrs[0])
		if err != nil || addrAcct != account {
			continue
		}
		eligible = append(eligible, *output)
	}
	return eligible, nil
}

// validateMsgTx verifies transaction input scripts for tx.  All previous output
// scripts from outputs redeemed by the transaction, in the same order they are
// spent, must be passed in the prevScripts slice.
func validateMsgTx(tx *wire.MsgTx, prevScripts [][]byte, inputValues []btcutil.Amount) error {
	hashCache := txscript.NewTxSigHashes(tx)
	for i, prevScript := range prevScripts {
		vm, err := txscript.NewEngine(prevScript, tx, i,
			txscript.StandardVerifyFlags, nil, hashCache, int64(inputValues[i]))
		if err != nil {
			return fmt.Errorf("cannot create script engine: %s", err)
		}
		err = vm.Execute()
		if err != nil {
			return fmt.Errorf("cannot validate transaction: %s", err)
		}
	}
	return nil
}<|MERGE_RESOLUTION|>--- conflicted
+++ resolved
@@ -9,24 +9,14 @@
 	"fmt"
 	"sort"
 
-<<<<<<< HEAD
 	"github.com/roasbeef/btcd/btcec"
 	"github.com/roasbeef/btcd/txscript"
 	"github.com/roasbeef/btcd/wire"
 	"github.com/roasbeef/btcutil"
 	"github.com/roasbeef/btcwallet/waddrmgr"
 	"github.com/roasbeef/btcwallet/wallet/txauthor"
+	"github.com/roasbeef/btcwallet/walletdb"
 	"github.com/roasbeef/btcwallet/wtxmgr"
-=======
-	"github.com/btcsuite/btcd/btcec"
-	"github.com/btcsuite/btcd/txscript"
-	"github.com/btcsuite/btcd/wire"
-	"github.com/btcsuite/btcutil"
-	"github.com/btcsuite/btcwallet/waddrmgr"
-	"github.com/btcsuite/btcwallet/wallet/txauthor"
-	"github.com/btcsuite/btcwallet/walletdb"
-	"github.com/btcsuite/btcwallet/wtxmgr"
->>>>>>> 55c8582c
 )
 
 // byAmount defines the methods needed to satisify sort.Interface to
@@ -126,23 +116,9 @@
 			return err
 		}
 
-<<<<<<< HEAD
-	inputSource := makeInputSource(eligible)
-	changeSource := func() ([]byte, error) {
-		// Derive the change output script.  As a hack to allow spending from
-		// the imported account, change addresses are created from account 0.
-		var changeAddr btcutil.Address
-		if account == waddrmgr.ImportedAddrAccount {
-			changeAddr, err = w.NewChangeAddress(0,
-				waddrmgr.WitnessPubKey)
-		} else {
-			changeAddr, err = w.NewChangeAddress(account,
-				waddrmgr.WitnessPubKey)
-=======
 		eligible, err := w.findEligibleOutputs(dbtx, account, minconf, bs)
 		if err != nil {
 			return err
->>>>>>> 55c8582c
 		}
 
 		inputSource := makeInputSource(eligible)
@@ -152,9 +128,9 @@
 			var changeAddr btcutil.Address
 			var err error
 			if account == waddrmgr.ImportedAddrAccount {
-				changeAddr, err = w.NewChangeAddress(0)
+				changeAddr, err = w.NewChangeAddress(0, waddrmgr.WitnessPubKey)
 			} else {
-				changeAddr, err = w.NewChangeAddress(account)
+				changeAddr, err = w.NewChangeAddress(account, waddrmgr.WitnessPubKey)
 			}
 			if err != nil {
 				return nil, err
